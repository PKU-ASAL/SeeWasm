--- conflicted
+++ resolved
@@ -23,19 +23,12 @@
 This command will traverse the `./test` folder and extract all Wasm binaries.
 If all of them can be symbolically executed without any exceptions, the success info would shown in your terminal **after several seconds**.
 
-<<<<<<< HEAD
 Some samples exist in the folder, including hello world written in C, Go, and Rust.
 These Wasm binaries can be compiled from C, Go and Rust, respectively, and the compiling processes are illustrated in [here](https://github.com/bytecodealliance/wasmtime/blob/main/docs/WASI-tutorial.md#compiling-to-wasi)(C and Rust), and [here](https://wasmbyexample.dev/examples/wasi-hello-world/wasi-hello-world.go.en-us.html)(Go).
 We will not repeat how to compile programs into Wasm binaries in this readme.
-=======
-## Compile Source Code into Wasm Binaries
-In the `./test` folder, there are two Wasm binaries, i.e., hello world programs that were originally written in C and Rust.
-These two Wasm binaries can be compiled from source code, and the compiling processes are illustrated in [here](https://github.com/bytecodealliance/wasmtime/blob/main/docs/WASI-tutorial.md#compiling-to-wasi).
-Please refer to the above process to compile your projects into Wasm.
 
 However, for Rust programs, you can also use our one-shot solution: `./build-rs.sh -f|-d PATH`, to compile and demangle rust files or projects.
 Run `./build-rs.sh -h` for more information.
->>>>>>> ce77906c
 
 ## Analyze
 
