import copy
import logging
import re
from collections import defaultdict, deque
from functools import partial, partialmethod
from queue import LifoQueue, PriorityQueue, SimpleQueue

from loky import wrap_non_picklable_objects
from octopus.arch.wasm.exceptions import DSLParseError
from octopus.arch.wasm.utils import Configuration, ask_user_input, bcolors
from octopus.arch.wasm.memory import lookup_symbolic_memory_data_section
import octopus.arch.wasm.dawrf_parser as debuginfo
from z3 import *


class ClassPropertyDescriptor:
    def __init__(self, fget, fset=None):
        self.fget = fget
        self.fset = fset

    def __get__(self, obj, klass=None):
        if klass is None:
            klass = type(obj)
        return self.fget.__get__(obj, klass)()

    def __set__(self, obj, value):
        if not self.fset:
            raise AttributeError
        type_ = type(obj)
        return self.fset.__get__(obj, type_)(value)

    def setter(self, func):
        if not isinstance(func, (classmethod, staticmethod)):
            func = classmethod(func)
        self.fset = func
        return self


def classproperty(func):
    if not isinstance(func, (classmethod, staticmethod)):
        func = classmethod(func)
    return ClassPropertyDescriptor(func)


def default_cnt():
    return defaultdict(lambda :65536)


class Graph:
    _func_to_bbs = {}
    _bb_to_instructions = {}
    _bb_to_dsl = defaultdict(list)
    _aes_func = defaultdict(set)
    _bbs_graph = defaultdict(lambda: defaultdict(str))  # nested dict
    _rev_bbs_graph = defaultdict(lambda: defaultdict(str))
    _loop_maximum_rounds = 50
    _workers = 2
    _wasmVM = None
    manual_guide = False
    _user_dsl = None

    def __init__(self, funcs):
        self.entries = funcs
        self.final_states = {func: None for func in funcs}

    @classproperty
    def workers(cls):
        return cls._workers

    @classproperty
    def loop_maximum_rounds(cls):
        return cls._loop_maximum_rounds

    @classproperty
    def func_to_bbs(cls):
        return cls._func_to_bbs

    @classproperty
    def bbs_graph(cls):
        return cls._bbs_graph

    @classproperty
    def rev_bbs_graph(cls):
        return cls._rev_bbs_graph

    @classproperty
    def bb_to_instructions(cls):
        return cls._bb_to_instructions

    @classproperty
    def bb_to_dsl(cls):
        return cls._bb_to_dsl

    @classproperty
    def wasmVM(cls):
        return cls._wasmVM

    @wasmVM.setter
    def wasmVM(cls, val):
        cls.wasmVM = val

    @classproperty
    def aes_func(cls):
        return cls._aes_func

    @classmethod
    def extract_basic_blocks(cls):
        cfg = cls.wasmVM.cfg
        funcs = cfg.functions
        cls.func_to_bbs = dict()
        for func in funcs:
            func_name, func_bbs = func.name, func.basicblocks
            # get the name of bb in func_bbs
            cls.func_to_bbs[func_name] = [bb.name for bb in func_bbs]

        # adjacent graph for basic blocks, like:
        # {'block_3_0': ['block_3_6', 'block_3_9']}
        edges = cfg.edges
        # sort the edges, according to the edge.from and edge.to
        # or the order of br_table branches will be random, the true_0 will not corrspond to the nearest block
        # TODO quite a huge overhead, try another way
        edges = sorted(edges, key=lambda x: (
            x.node_from, int(x.node_to[x.node_to.rfind('_')+1:], 16)))
        type_ids = defaultdict(lambda: defaultdict(int))
        type_rev_ids = defaultdict(lambda: defaultdict(int))
        for edge in edges:
            # there are four types of edges:
            # ['unconditional', 'fallthrough', 'conditional_true', 'conditional_false']
            node_from, node_to, edge_type = edge.node_from, edge.node_to, edge.type
            # we append a number after the edge type as the br_table may have multiple conditional_true branches
            if not edge_type[-1].isdigit():
                numbered_edge_type = edge_type + '_' + \
                    str(type_ids[node_from][edge_type])
            else:
                numbered_edge_type = edge_type
            cls.bbs_graph[node_from][numbered_edge_type] = node_to
            numbered_rev_edge_type = edge_type + '_' + \
                str(type_rev_ids[node_to][edge_type])
            cls.rev_bbs_graph[node_to][numbered_rev_edge_type] = node_from
            type_ids[node_from][edge_type] += 1
            type_rev_ids[node_to][edge_type] += 1

        # goal 1: append those single node into the bbs_graph
        # goal 2: initialize bb_to_instructions
        bbs = cfg.basicblocks
        for bb in bbs:
            # goal 1
            bb_name = bb.name
            if bb_name not in cls.bbs_graph:
                cls.bbs_graph[bb_name] = defaultdict(str)
            # goal 2
            cls.bb_to_instructions[bb_name] = bb.instructions
            for inst in bb.instructions:
                if inst.name == 'call':
                    instr_operand = inst.operand_interpretation.split(' ')[1]
                    try:
                        f_offset = int(instr_operand)
                    except ValueError:
                        f_offset = int(instr_operand, 16)
                    target_func = cls.wasmVM.ana.func_prototypes[f_offset]
                    internal_function_name, param_str, return_str, _ = target_func
                    if cls.wasmVM.func_index2func_name is not None:
                        if internal_function_name.startswith('$'):
                            try:
                                readable_name = cls.wasmVM.func_index2func_name[int(
                                    re.search('(\d+)', internal_function_name).group())]
                            except AttributeError:
                                # if the internal_function_name is the readable name already
                                readable_name = internal_function_name
                        else:
                            # meaning imported function
                            readable_name = internal_function_name
                    if len(readable_name.split('$')) == 2:
                        cls.aes_func[bb_name].add(readable_name)
                        print(bb_name, readable_name)


    # entry to analyze a file

    @classmethod
    def parse_dsl(cls, user_dsl):
        """
        This function is used to parse user-given dsl:
        step 1: extract relevant blocks and insert into a json file;
        step 2: insert the DSL into corresponding block
        """

        def _extract_blocks_by_funcname(target_func_name):
            target_blocks = cls.func_to_bbs.get(target_func_name, None)
            if not target_blocks:
                # if it cannot be accessed by name directly
                for func_offset, func_name in cls.wasmVM.func_index2func_name.items():
                    if target_func_name == func_name:
                        # if func_name is target_func_name, extract the blocks
                        target_blocks = cls.func_to_bbs["$func" +
                                                        str(func_offset)]
                        break
            return target_blocks

        def all_descendant(node):
            visited = set()
            q = deque([node])
            while q:
                tmp = q.popleft()
                if tmp in visited:
                    continue
                visited.add(tmp)
                for edge_type, direct_descendant in cls.bbs_graph[tmp].items():
                    if edge_type == "unconditional_0" and direct_descendant not in visited:
                        visited.add(direct_descendant)
                        continue
                    q.append(direct_descendant)
            return visited

        def nearest_common(node1, node2):
            node1_descendant = all_descendant(node1)
            node2_descendant = all_descendant(node2)
            intersected = node1_descendant.intersection(node2_descendant)
            if not intersected:
                return None
            else:
                # sort
                intersected = list(intersected)
                intersected = [int(i[i.rfind('_')+1:], 16)
                               for i in intersected]
                intersected.sort()
                intersected = [hex(i)[2:] for i in intersected]
                return intersected[0]

        def _analyze_nesting(head, depth):
            if len(counter) < depth:
                counter.append(0)
            q = deque()
            q.append(head)
            while q:
                tmp = q.popleft()
                if tmp in main_branch:
                    return
                main_branch.add(tmp)
                if len(cls.bbs_graph[tmp]) == 0:
                    return
                elif len(cls.bbs_graph[tmp]) == 1:
                    q.append(list(cls.bbs_graph[tmp].values())[0])
                elif len(cls.bbs_graph[tmp]) == 2:
                    false_node, true_node = cls.bbs_graph[tmp][
                        'conditional_false_0'], cls.bbs_graph[tmp]['conditional_true_0']
                    nc = nearest_common(false_node, true_node)
                    if nc:  # if then structure
                        nc = head[:head.rfind('_')] + '_' + nc
                        result[false_node] = '_'.join(
                            [str(i) for i in counter])
                        counter[depth-1] += 1
                        result[true_node] = '_'.join([str(i) for i in counter])
                        counter[depth-1] += 1
                        q.append(nc)
                        need_run.append(false_node)
                        need_run.append(true_node)
                    else:  # loop structure
                        result[false_node] = '_'.join(
                            [str(i) for i in counter])
                        counter[depth-1] += 1
                        q.append(true_node)
                        need_run.append(false_node)
                else:
                    raise DSLParseError

        # step 1
        for dsl_item in user_dsl:
            dsl_item["blocks"] = list()
            # if user use regex
            scope_is_regex = dsl_item.get('regex', False)
            if scope_is_regex:
                target_func_name_re = dsl_item["scope"]
                r = re.compile(target_func_name_re)
                target_func_names = list(
                    filter(r.match, cls.wasmVM.func_index2func_name.values()))
            else:
                target_func_names = [dsl_item["scope"]]

            for target_func_name in target_func_names:
                target_blocks = _extract_blocks_by_funcname(
                    target_func_name)
                if target_blocks:
                    if "nesting" in dsl_item.keys():
                        # initialize for each function
                        counter = []  # depth indicator
                        result = dict()
                        main_branch = set()  # used to terminate recursive _analyze_nesting
                        need_run = deque()

                        # we need run the current func's first block
                        need_run.append(target_blocks[0])
                        while need_run:
                            tmp = need_run.popleft()
                            if tmp in result:
                                counter = [int(i)
                                           for i in result[tmp].split('_')]
                            _analyze_nesting(tmp, len(counter)+1)

                        # parse the result
                        concerned_dsl = '_'.join(
                            [str(i) for i in dsl_item["nesting"]])
                        for tmp_block, extracted_dsl in result.items():
                            if extracted_dsl == concerned_dsl:
                                dsl_item["blocks"].append([tmp_block])
                                break
                    else:
                        dsl_item["blocks"].append(target_blocks)

        cls.wasmVM.user_dsl = user_dsl

        # step 2
        for dsl_item in user_dsl:
            # if there is regex, there may be more than one matched funcs
            # i.e., more than one set of blocks
            for func_blocks in dsl_item['blocks']:
                # we insert the dsl to the first block
                target_block = func_blocks[0]
                # iterate the cfg to find the target block and insert the dsl
                for cfg_block in cls.wasmVM.cfg.basicblocks:
                    if cfg_block.name == target_block:
                        tmp_dsl_item = copy.deepcopy(dsl_item)
                        # remove 'blocks' field
                        tmp_dsl_item.pop('blocks')
                        cfg_block.dsl.append(tmp_dsl_item)
                        cls.bb_to_dsl[cfg_block.name].append(tmp_dsl_item)
                        break

    def traverse(self):
        for entry_func in self.entries:
            self.final_states[entry_func] = self.traverse_one(entry_func)
            # final states of all feasible paths for the given program
            print(
                f'There are total {len(self.final_states[entry_func])} state(s):')
            for i, final_state in enumerate(self.final_states[entry_func]):
                s = Solver()
                s.add(final_state.constraints)
                if sat == s.check():
                    print(
                        f'For state{i}, return with {final_state.symbolic_stack}, a set of possible input: {s.model()}', end='\n', flush=True)
                else:
                    print(
                        f'For state{i}, return with {final_state.symbolic_stack}, which is unsat', end='\n', flush=True)

    @classmethod
    def traverse_one(cls, func, state=None, has_ret=None):
        func = cls.wasmVM.get_wasm_func_name(func)
        param_str, return_str = cls.wasmVM.get_signature(func)
        if state is None:
            state, has_ret = cls.wasmVM.init_state(
                func, param_str, return_str, [])

        # switch the state from caller to callee
        caller_func_name = state.current_func_name
        state.current_func_name = cls.wasmVM.cfg.get_function(func).name
        # retrieve all the relevant basic blocks
        entry_func_bbs = cls.func_to_bbs[func]
        # filter out the entry basic block and corresponding instructions
        entry_bb = list(filter(lambda bb: bb[-2:] == '_0', entry_func_bbs))[0]
        blks = entry_func_bbs
        if Configuration.get_algo() == 'dfs':
            final_states = cls.algo_dfs(entry_bb, state, has_ret, blks)
        elif Configuration.get_algo() == 'interval':
            final_states = cls.algo_interval(entry_bb, state, has_ret, blks)
        # restore the caller func
        state.current_func_name = caller_func_name
        return final_states

    @classmethod
    def algo_dfs(cls, entry, state, has_ret, blks=None):
        vis = defaultdict(int)
        circles = set()
        cls.calc_circle(entry, vis, circles)
        vis = defaultdict(int)
        final_states = cls.visit(
            [state], has_ret, entry, vis, circles, cls.manual_guide)
        return final_states

    @classmethod
    def extract_edges(cls, entry):
        edges = set()
        que = deque([entry])
        while que:
            u = que.popleft()
            for br in cls.bbs_graph[u]:
                v = cls.bbs_graph[u][br]
                if (u, v) not in edges:
                    edges.add((u, v))
                    que.append(v)
        nds = set()
        for edge in edges:
            print(edge[0], edge[1])
            nds.add(edge[0])
            nds.add(edge[1])
        for nd in nds:
            print(nd+':', end='')
            for inst in cls.bb_to_instructions[nd]:
                print(inst, end=' ')
            print()

    @classmethod
    def algo_interval(cls, entry, state, has_ret, blks):
        intervals = cls.intervals_gen(
            entry, blks, cls.rev_bbs_graph, cls.bbs_graph)
        heads = {v: head for head in intervals for v in intervals[head]}
        # cls.extract_edges(entry)
        heads['return'] = 'return'
        final_states = cls.visit_interval(
            [state], has_ret, entry, heads, cls.manual_guide, "return")
        return final_states["return"]

    @classmethod
    def sat_cut(cls, constraints):
        solver = Solver()
        solver.add(*constraints)
        return unsat == solver.check()

    @classmethod
    def can_cut(cls, type, state, gvar):
        if isinstance(state, dict):
            state = None if type not in state else state[type] if type.startswith('conditional_') else state
        return state is None or cls.sat_cut(state.constraints + [gvar['cons']])

    @classmethod
    def calc_circle(cls, blk, vis, circles):
        '''determine if there is a circle in CFG, add the circle's entry block into the `circles`'''
        if vis[blk] == 1 and len(cls.bbs_graph[blk]) >= 2:  # br_if and has visited
            circles.add(blk)
            return
        vis[blk] = 1
        for edge_type in cls.bbs_graph[blk]:
            cls.calc_circle(cls.bbs_graph[blk][edge_type], vis, circles)
        vis[blk] = 0

    @classmethod
    def visit(cls, states, has_ret, blk, vis, circles, guided, prev=None, branches=None):
        vis[prev] += 1
        instructions = cls.bb_to_instructions[blk]
        _, emul_states = cls.wasmVM.emulate_basic_block(
            states, has_ret, instructions)
        final_states = []
        if guided:
            # show how many possible states here, and ask the user to choose one
            print(
                f"\n[+] Currently, there are {bcolors.WARNING}{len(emul_states)}{bcolors.ENDC} possible state(s) here")
            if len(emul_states) == 1:
                print(
                    f"[+] Enter {bcolors.WARNING}'i'{bcolors.ENDC} to show its information, or directly press {bcolors.WARNING}'enter'{bcolors.ENDC} to go ahead")
                state_index = ask_user_input(
                    emul_states, isbr=False, onlyone=True)
            else:
                print(
                    f"[+] Please choose one to continue the following emulation (1 -- {len(emul_states)})")
                print(
                    f"[+] You can add an 'i' to illustrate information of the corresponding state (e.g., '1 i' to show the first state's information)")
                state_index = ask_user_input(
                    emul_states, isbr=False)  # 0 for state, is a flag
            state_item = emul_states[state_index]
            emul_states = [state_item]

        specify = branches is not None
        adj_bb = cls.bbs_graph[blk]
        if branches:
            branches = [br for br in adj_bb if br.startswith(branches[0])]
        if not branches:
            branches = cls.bbs_graph[blk]
        for state_item in emul_states:
            avail_br = []
            for type in branches:
                if not cls.can_cut(type, state_item):
                    avail_br.append(type)
            if guided:
                print(
                    f"\n[+] Currently, there are {len(avail_br)} possible branch(es) here: {bcolors.WARNING}{avail_br}{bcolors.ENDC}")
                if len(avail_br) == 1:
                    print(
                        f"[+] Enter {bcolors.WARNING}'i'{bcolors.ENDC} to show its information, or directly press {bcolors.WARNING}'enter'{bcolors.ENDC} to go ahead")
                    avail_br = [ask_user_input(
                        emul_states, isbr=True, onlyone=True, branches=branches, state_item=state_item)]
                else:
                    print(
                        f"[+] Please choose one to continue the following emulation (T (conditional true), F (conditional false), f (fallthrough), current_block (unconditional))")
                    print(
                        f"[+] You can add an 'i' to illustrate information of your choice (e.g., 'T i' to show the basic block if you choose to go to the true branch)")
                    avail_br = [ask_user_input(
                        emul_states, isbr=True, branches=branches, state_item=state_item)]

            for type in avail_br:
                nxt_blk = cls.bbs_graph[blk][type]
                state = state_item[type] if isinstance(
                    state_item, dict) else state_item
                if not guided:
                    if vis[nxt_blk] > 0:
                        final_states.append(state)
                        continue
                    if nxt_blk in circles:
                        enter_states = [copy.deepcopy(state)]
                        for i in range(cls.loop_maximum_rounds):
                            exit_states = cls.visit(enter_states, has_ret, nxt_blk, vis, circles, guided, blk,
                                                    ['conditional_true'])
                            print(exit_states[0])
                            final_states.extend(exit_states)
                            enter_states = cls.visit(enter_states, has_ret, nxt_blk, vis, circles, guided, blk,
                                                     ['conditional_false'])
                        exit_states = cls.visit(
                            enter_states, has_ret, nxt_blk, vis, circles, guided, blk, ['conditional_true'])
                        final_states.extend(exit_states)
                    else:
                        exit_states = cls.visit(
                            [copy.deepcopy(state)], has_ret, nxt_blk, vis, circles, guided, blk)
                        final_states.extend(exit_states)
                else:
                    final_states.extend(
                        cls.visit([copy.deepcopy(state)], has_ret, nxt_blk, vis, circles, guided, blk))
        vis[prev] -= 1
        # TODO: Fix the Bug : may return a dict state, which is illegal.
        return final_states if specify else emul_states

    @classmethod
    def intervals_gen(cls, blk, blk_lis, revg, g):
        intervals = {}
        nodes = set(blk_lis)
        que = deque([blk])
        while que:
            current_block = que.popleft()
            new_interval = {current_block}
            while True:
                succs = set([g[v][t] for v in new_interval for t in g[v]])
                succs = succs - new_interval
                ext = set()
                for v in succs:
                    prevs = set([revg[v][t] for t in revg[v]])
                    if prevs <= new_interval:
                        ext.add(v)
                new_interval |= ext
                if not ext:
                    break
            nodes = nodes - new_interval
            new_header = set()
            for v in nodes:
                prevs = set([revg[v][t] for t in revg[v]])
                if not prevs.isdisjoint(new_interval):
                    new_header.add(v)
            que.extend(list(new_header))
            intervals[current_block] = new_interval
        return intervals

    @classmethod
    def aes_run(cls, gvar, blk):
        new_gvar = copy.deepcopy(gvar)
        new_gvar['cons'] = True
        for name in cls.aes_func[blk]:
            _name, id = name.split('$')
            if id == '1':
                print('Hit')
                new_gvar['checker_halt'] = True
                new_gvar['guider_prior'] = -1
            if id == '2':
                new_gvar['guider_prior'] = abs(24 - new_gvar['cnt'])
            if id == '0':
                new_gvar['cnt'] += 1
            """
            if id == '0':
                new_gvar['cnt_oni'] += 1
                new_gvar['cnt_onj'] = 0
            if id == '1':
                new_gvar['cnt_onj'] += 1
            if id == '2':
                new_gvar['cons'] = new_gvar['cnt_onj'] < 5
            """
        return new_gvar

    @classmethod
    def visit_interval(cls, states, has_ret, blk, heads, guided=False, prev=None):
        '''`blk` is the head of an interval'''
        # `cnt` is the traversed times
        # `weights` is the upper bound of how many times the edge can be traversed
        vis = deque([prev])
        que = PriorityQueue() # takes minimum value at first
        # que = SimpleQueue()
        name = ''
        gvar = defaultdict(int, {'cons': True, 'guider_prior': 65536})
        que.put((gvar['guider_prior'], (states, blk, blk, vis, gvar)))
        final_states = defaultdict(list)

        def producer():
            while not que.empty():
                yield que.get()

        # @wrap_non_picklable_objects
        def consumer(item):
            nonlocal name
            score, (state, current_block, cur_head, vis, gvar) = item
            if score != 65536 and name == '':
                name = state[0].current_func_name
            succs_list = cls.bbs_graph[current_block].items()
            flag = False
            # two intervals, use DFS to traverse between intervals
<<<<<<< HEAD
            if cur_head != heads[current_block]:
                new_vis = copy.deepcopy(vis)
                new_vis.append(cur_head)
                que.put((score, (state, current_block, current_block, new_vis, gvar)))
                return flag, []
            # current block is still in the same interval, emulate it directly
            else:
                _, emul_states = cls.wasmVM.emulate_basic_block(
                    state, has_ret, cls.bb_to_instructions[current_block])
            if state[0].current_func_name == name:
                logging.warning(f'{score} {len(state)} {len(emul_states)}')
=======
            _, emul_states = cls.wasmVM.emulate_basic_block(
                state, has_ret, cls.bb_to_instructions[current_block])
>>>>>>> 855f1bf3
            if len(succs_list) == 0:
                emul_state = emul_states
                flag = gvar['checker_halt']
                return flag, emul_state
            succs_list = set(filter(lambda p: (heads[p[1]] == cur_head or heads[current_block] == cur_head), succs_list))
            avail_br = {}
            for edge_type, next_block in succs_list:
                emul_state = emul_states
                valid_state = list(map(lambda s: s[edge_type] if isinstance(
                    s, dict) else s, filter(lambda s: not cls.can_cut(edge_type, s, gvar), emul_state)))
                if len(valid_state) > 0:
                    avail_br[(edge_type, next_block)] = valid_state
            if guided:
                print(
                    f"\n[+] Currently, there are {len(avail_br)} possible branch(es) here: {bcolors.WARNING}{avail_br}{bcolors.ENDC}")
                if len(avail_br) == 1:
                    print(
                        f"[+] Enter {bcolors.WARNING}'i'{bcolors.ENDC} to show its information, or directly press {bcolors.WARNING}'enter'{bcolors.ENDC} to go ahead")
                    br_idx = ask_user_input(
                        emul_states, isbr=True, onlyone=True, branches=avail_br)
                else:
                    print(
                        f"[+] Please choose one to continue the following emulation (T (conditional true), F (conditional false), f (fallthrough), current_block (unconditional))")
                    print(
                        f"[+] You can add an 'i' to illustrate information of your choice (e.g., 'T i' to show the basic block if you choose to go to the true branch)")
                    br_idx = ask_user_input(
                        emul_states, isbr=True, branches=avail_br)
                emul_states = avail_br[br_idx]
                print(
                    f"\n[+] Currently, there are {bcolors.WARNING}{len(emul_states)}{bcolors.ENDC} possible state(s) here")
                if len(emul_states) == 1:
                    print(
                        f"[+] Enter {bcolors.WARNING}'i'{bcolors.ENDC} to show its information, or directly press {bcolors.WARNING}'enter'{bcolors.ENDC} to go ahead")
                    state_index = ask_user_input(
                        emul_states, isbr=False, onlyone=True)
                else:
                    print(
                        f"[+] Please choose one to continue the following emulation (1 -- {len(emul_states)})")
                    print(
                        f"[+] You can add an 'i' to illustrate information of the corresponding state (e.g., '1 i' to show the first state's information)")
                    state_index = ask_user_input(
                        emul_states, isbr=False)  # 0 for state, is a flag
                state_item = emul_states[state_index]
                avail_br = {br_idx: [state_item]}

            for br in avail_br:
                (edge_type, next_block), valid_state = br, avail_br[br]
                new_gvar = cls.aes_run(gvar, next_block)
                new_score = new_gvar['guider_prior']
                new_head = heads[next_block]
                if new_head != cur_head:
                    new_vis = copy.deepcopy(vis)
                    if new_head in vis:
                        while new_vis:
                            h = new_vis.pop()
                            if h == new_head:
                                break
                    else:
                        new_vis.append(cur_head)
                    que.put((new_score, (valid_state, next_block, new_head, new_vis, new_gvar)))
                else:
                    que.put((new_score, (valid_state, next_block, cur_head, vis, new_gvar)))
            return flag, []
        for item in producer():
            f, l = consumer(item)
            final_states['return'].extend(l)
            if f:
                break
        return final_states<|MERGE_RESOLUTION|>--- conflicted
+++ resolved
@@ -593,29 +593,15 @@
             score, (state, current_block, cur_head, vis, gvar) = item
             if score != 65536 and name == '':
                 name = state[0].current_func_name
+            if state[0].current_func_name == name:
+                logging.warning(f'{score}')
             succs_list = cls.bbs_graph[current_block].items()
             flag = False
             # two intervals, use DFS to traverse between intervals
-<<<<<<< HEAD
-            if cur_head != heads[current_block]:
-                new_vis = copy.deepcopy(vis)
-                new_vis.append(cur_head)
-                que.put((score, (state, current_block, current_block, new_vis, gvar)))
-                return flag, []
-            # current block is still in the same interval, emulate it directly
-            else:
-                _, emul_states = cls.wasmVM.emulate_basic_block(
-                    state, has_ret, cls.bb_to_instructions[current_block])
-            if state[0].current_func_name == name:
-                logging.warning(f'{score} {len(state)} {len(emul_states)}')
-=======
             _, emul_states = cls.wasmVM.emulate_basic_block(
                 state, has_ret, cls.bb_to_instructions[current_block])
->>>>>>> 855f1bf3
             if len(succs_list) == 0:
-                emul_state = emul_states
-                flag = gvar['checker_halt']
-                return flag, emul_state
+                return gvar['checker_halt'], emul_states
             succs_list = set(filter(lambda p: (heads[p[1]] == cur_head or heads[current_block] == cur_head), succs_list))
             avail_br = {}
             for edge_type, next_block in succs_list:
