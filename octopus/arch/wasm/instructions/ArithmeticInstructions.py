# emulate the arithmetic related instructions

from .. exceptions import *
from z3 import *
import logging

helper_map = {
    'i32': 32,
    'i64': 64,
    'f32': [8, 24],
    'f64': [11, 53]
}

float_helper_map = {
    'f32': Float32,
    'f64': Float64
}

<<<<<<< HEAD
# TODO overflow check in this function?

def do_emulate_arithmetic_int_instruction(instr, state):
    instr_type = instr.name[:3]
    
    if '.clz' in instr.name or '.ctz' in instr.name:
        # wasm documentation says:
        # This instruction is fully defined when all bits are zero; it returns the number of bits in the operand type.
        state.symbolic_stack.pop()
        state.symbolic_stack.append(BitVecVal(helper_map[instr_type], helper_map[instr_type]))
    elif '.popcnt' in instr.name:
        # wasm documentation says:
        # This instruction is fully defined when all bits are zero; it returns 0.
        state.symbolic_stack.pop()
        state.symbolic_stack.append(BitVecVal(0, helper_map[instr_type]))
    else:
        arg1, arg2 = state.symbolic_stack.pop(), state.symbolic_stack.pop()

        # arg1 and arg2 could be BitVecRef, BitVecValRef and BoolRef
        if is_bool(arg1):
            arg1 = BitVec(str(arg1), helper_map[instr_type])
            logging.warning(
                "[!] In `ArithmeticInstructions.py`, arg1 is BoolRef, translated to BitVec which may lead to some information loss")
        if is_bool(arg2):
            arg2 = BitVec(str(arg2), helper_map[instr_type])
            logging.warning(
                "[!] In `ArithmeticInstructions.py`, arg2 is BoolRef, translated to BitVec which may lead to some information loss")

        assert arg1.size(
        ) == helper_map[instr_type], f"in arithmetic instruction, arg1 size is {arg1.size()} instead of {helper_map[instr_type]}"
        assert arg2.size(
        ) == helper_map[instr_type], f"in arithmetic instruction, arg2 size is {arg2.size()} instead of {helper_map[instr_type]}"

        if '.sub' in instr.name:
            result = simplify(arg2 - arg1)
        elif '.add' in instr.name:
            result = simplify(arg2 + arg1)
        elif '.mul' in instr.name:
            result = simplify(arg2 * arg1)
        elif '.div_s' in instr.name:
            result = simplify(arg2 / arg1)
        elif '.div_u' in instr.name:
            result = simplify(UDiv(arg2, arg1))
        elif '.rem_s' in instr.name:
            result = simplify(SRem(arg2, arg1))
        elif '.rem_u' in instr.name:
            result = simplify(URem(arg2, arg1))
        else:
            raise UnsupportInstructionError

        state.symbolic_stack.append(result)

    return False

def do_emulate_arithmetic_float_instruction(instr, state):
    # TODO need to be clarified
    # wasm default rounding rules
    rm = RNE()

    instr_type = instr.name[:3]

    two_arguments_instrs = ['add', 'sub', 'mul', 'div', 'min', 'max', 'copysign']
    one_argument_instrs = ['sqrt', 'floor', 'ceil', 'trunc', 'nearest', 'abs', 'neg']

    # add instr_type before each instr
    two_arguments_instrs = [str(instr_type + '.' + i) for i in two_arguments_instrs]
    one_argument_instrs = [str(instr_type + '.' + i) for i in one_argument_instrs]

    # pop two elements
    if instr.name in two_arguments_instrs:
        arg1, arg2 = state.symbolic_stack.pop(), state.symbolic_stack.pop()

        assert arg1.ebits() == helper_map[instr_type][0] and arg1.sbits(
        ) == helper_map[instr_type][1], 'In do_emulate_arithmetic_float_instruction, arg1 type mismatch'
        assert arg2.ebits() == helper_map[instr_type][0] and arg2.sbits(
        ) == helper_map[instr_type][1], 'In do_emulate_arithmetic_float_instruction, arg2 type mismatch'

        if '.add' in instr.name:
            result = simplify(fpAdd(rm, arg2, arg1))
        elif '.sub' in instr.name:
            result = simplify(fpSub(rm, arg2, arg1))
        elif '.mul' in instr.name:
            result = simplify(fpMul(rm, arg2, arg1))
        elif '.div' in instr.name:
            result = simplify(fpDiv(rm, arg2, arg1))
        elif '.min' in instr.name:
            result = simplify(fpMin(arg2, arg1))
        elif '.max' in instr.name:
            result = simplify(fpMax(arg2, arg1))
        elif '.copysign' in instr.name == 'f32.copysign':
            # extract arg2's sign to overwrite arg1's sign
            if arg2.isPositive() ^ arg1.isPositive():
                result = simplify(fpNeg(arg1))

        state.symbolic_stack.append(result)
    # pop one element
    elif instr.name in one_argument_instrs:
        arg1 = state.symbolic_stack.pop()

        assert arg1.ebits() == helper_map[instr_type][0] and arg1.sbits(
        ) == helper_map[instr_type][1], 'In do_emulate_arithmetic_float_instruction, arg1 type mismatch'

        if '.sqrt' in instr.name:
            result = simplify(fpSqrt(rm, arg1))
        elif '.floor' in instr.name:
            # round toward negative
            rm = RTN()
            result = simplify(fpFPToFP(rm, arg1, float_helper_map[instr_type]()))
        elif '.ceil' in instr.name:
            # round toward positive
            rm = RTP()
            result = simplify(fpFPToFP(rm, arg1, float_helper_map[instr_type]()))
        elif '.trunc' in instr.name:
            # round toward zero
            rm = RTZ()
            result = simplify(fpFPToFP(rm, arg1, float_helper_map[instr_type]()))
        elif '.nearest' in instr.name:
            # round to integeral ties to even
=======
class ArithmeticInstructions:
    def __init__(self, instr_name, instr_operand, _):
        self.instr_name = instr_name
        self.instr_operand = instr_operand

    # TODO overflow check in this function?
    def emulate(self, state):
        def do_emulate_arithmetic_int_instruction(state):
            instr_type = self.instr_name[:3]
            
            if '.clz' in self.instr_name or '.ctz' in self.instr_name:
                # wasm documentation says:
                # This instruction is fully defined when all bits are zero; it returns the number of bits in the operand type.
                state.symbolic_stack.pop()
                state.symbolic_stack.append(BitVecVal(helper_map[instr_type], helper_map[instr_type]))
            elif '.popcnt' in self.instr_name:
                # wasm documentation says:
                # This instruction is fully defined when all bits are zero; it returns 0.
                state.symbolic_stack.pop()
                state.symbolic_stack.append(BitVecVal(0, helper_map[instr_type]))
            else:
                arg1, arg2 = state.symbolic_stack.pop(), state.symbolic_stack.pop()

                # arg1 and arg2 could be BitVecRef, BitVecValRef and BoolRef
                if is_bool(arg1):
                    arg1 = BitVec(str(arg1), helper_map[instr_type])
                    logging.warning(
                        "[!] In `ArithmeticInstructions.py`, arg1 is BoolRef, translated to BitVec which may lead to some information loss")
                if is_bool(arg2):
                    arg2 = BitVec(str(arg2), helper_map[instr_type])
                    logging.warning(
                        "[!] In `ArithmeticInstructions.py`, arg2 is BoolRef, translated to BitVec which may lead to some information loss")

                assert arg1.size(
                ) == helper_map[instr_type], f"in arithmetic instruction, arg1 size is {arg1.size()} instead of {helper_map[instr_type]}"
                assert arg2.size(
                ) == helper_map[instr_type], f"in arithmetic instruction, arg2 size is {arg2.size()} instead of {helper_map[instr_type]}"

                if '.sub' in self.instr_name:
                    result = simplify(arg2 - arg1)
                elif '.add' in self.instr_name:
                    result = simplify(arg2 + arg1)
                elif '.mul' in self.instr_name:
                    result = simplify(arg2 * arg1)
                elif '.div_s' in self.instr_name:
                    result = simplify(arg2 / arg1)
                elif '.div_u' in self.instr_name:
                    result = simplify(UDiv(arg2, arg1))
                elif '.rem_s' in self.instr_name:
                    result = simplify(SRem(arg2, arg1))
                elif '.rem_u' in self.instr_name:
                    result = simplify(URem(arg2, arg1))
                else:
                    raise UnsupportInstructionError

                state.symbolic_stack.append(result)

            return False

        def do_emulate_arithmetic_float_instruction(instr, state):
            # TODO need to be clarified
            # wasm default rounding rules
>>>>>>> ba2786d2
            rm = RNE()

            instr_type = self.instr_name[:3]

            two_arguments_instrs = ['add', 'sub', 'mul', 'div', 'min', 'max', 'copysign']
            one_argument_instrs = ['sqrt', 'floor', 'ceil', 'trunc', 'nearest', 'abs', 'neg']

            # add instr_type before each instr
            two_arguments_instrs = [str(instr_type + '.' + i) for i in two_arguments_instrs]
            one_argument_instrs = [str(instr_type + '.' + i) for i in one_argument_instrs]

            # pop two elements
            if self.instr_name in two_arguments_instrs:
                arg1, arg2 = state.symbolic_stack.pop(), state.symbolic_stack.pop()

                assert arg1.ebits() == helper_map[instr_type][0] and arg1.sbits(
                ) == helper_map[instr_type][1], 'In do_emulate_arithmetic_float_instruction, arg1 type mismatch'
                assert arg2.ebits() == helper_map[instr_type][0] and arg2.sbits(
                ) == helper_map[instr_type][1], 'In do_emulate_arithmetic_float_instruction, arg2 type mismatch'

                if '.add' in self.instr_name:
                    result = simplify(fpAdd(rm, arg2, arg1))
                elif '.sub' in self.instr_name:
                    result = simplify(fpSub(rm, arg2, arg1))
                elif '.mul' in self.instr_name:
                    result = simplify(fpMul(rm, arg2, arg1))
                elif '.div' in self.instr_name:
                    result = simplify(fpDiv(rm, arg2, arg1))
                elif '.min' in self.instr_name:
                    result = simplify(fpMin(arg2, arg1))
                elif '.max' in self.instr_name:
                    result = simplify(fpMax(arg2, arg1))
                elif '.copysign' in self.instr_name == 'f32.copysign':
                    # extract arg2's sign to overwrite arg1's sign
                    if arg2.isPositive() ^ arg1.isPositive():
                        result = simplify(fpNeg(arg1))

                state.symbolic_stack.append(result)
            # pop one element
            elif self.instr_name in one_argument_instrs:
                arg1 = state.symbolic_stack.pop()

                assert arg1.ebits() == helper_map[instr_type][0] and arg1.sbits(
                ) == helper_map[instr_type][1], 'In do_emulate_arithmetic_float_instruction, arg1 type mismatch'

                if '.sqrt' in self.instr_name:
                    result = simplify(fpSqrt(rm, arg1))
                elif '.floor' in self.instr_name:
                    # round toward negative
                    rm = RTN()
                    result = simplify(fpFPToFP(rm, arg1, float_helper_map[instr_type]()))
                elif '.ceil' in self.instr_name:
                    # round toward positive
                    rm = RTP()
                    result = simplify(fpFPToFP(rm, arg1, float_helper_map[instr_type]()))
                elif '.trunc' in self.instr_name:
                    # round toward zero
                    rm = RTZ()
                    result = simplify(fpFPToFP(rm, arg1, float_helper_map[instr_type]()))
                elif '.nearest' in self.instr_name:
                    # round to integeral ties to even
                    rm = RNE()
                    result = simplify(fpFPToFP(rm, arg1, float_helper_map[instr_type]()))
                elif '.abs' in self.instr_name:
                    result = simplify(fpAbs(arg1))
                elif '.neg' in self.instr_name:
                    result = simplify(fpNeg(arg1))

                state.symbolic_stack.append(result)
            else:
                raise UnsupportInstructionError

            return False
        
        op_type = self.instr_name[:1]
        if op_type == 'i':
            do_emulate_arithmetic_int_instruction(state)
        else:
            do_emulate_arithmetic_float_instruction(state)


# ------------------------------------------------
# original code (for overflow check)
# after i32.sub:
# if self.lasers == ['overflow'] and ('loc' in str(arg1) or 'loc' in str(arg2)):
#     # print(self.instr_name, arg1, arg2, result)
#     if True:
#         state.constraints.append(
#             simplify(Extract(31, 30, arg2) ^ Extract(31, 30, arg2)) == 1)
#         state.constraints.append(
#             Extract(30, 0, arg2)+Extract(30, 0, arg1) > 2147483647)
#         overflow_check_flag = 'overflow_check_flag ' + \
#             str(result)
#         state.key_import_func_visited.append(
#             overflow_check_flag)

# after i64.sub:
# if self.lasers == ['overflow'] and ('loc' in str(arg1) or 'loc' in str(arg2)):
#     # print(self.instr_name, arg1, arg2, result)
#     if True:
#         state.constraints.append(
#             simplify(Extract(63, 62, arg2) ^ Extract(63, 62, arg2)) == 1)
#         state.constraints.append(
#             Extract(62, 0, arg2)+Extract(62, 0, arg1) > 9223372036854775807)
#         overflow_check_flag = 'overflow_check_flag ' + \
#             str(result)
#         state.key_import_func_visited.append(
#             overflow_check_flag)

# after i32.add
# if self.lasers == ['overflow'] and ('loc' in str(arg1) or 'loc' in str(arg2)):
#     # print(self.instr_name, arg1, arg2, result)
#     # if (is_bv_value(arg1) and str(arg2).startswith('load')) or (is_bv_value(arg2) and str(arg1).startswith('load')):
#     if is_bv_value(arg1) or is_bv_value(arg2):
#         pass
#     else:
#         state.constraints.append(
#             simplify(Extract(31, 30, arg2) ^ Extract(31, 30, arg2)) == 0)
#         state.constraints.append(
#             Extract(30, 0, arg2)+Extract(30, 0, arg1) > 2147483647)
#         overflow_check_flag = 'overflow_check_flag ' + \
#             str(result)
#         state.key_import_func_visited.append(
#             overflow_check_flag)

# after i64.add:
# if self.lasers == ['overflow'] and ('loc' in str(arg1) or 'loc' in str(arg2)):
#     # print(self.instr_name, arg1, arg2, result)
#     # if (is_bv_value(arg1) and str(arg2).startswith('load')) or (is_bv_value(arg2) and str(arg1).startswith('load')):
#     if is_bv_value(arg1) or is_bv_value(arg2):
#         pass
#     else:
#         state.constraints.append(
#             simplify(Extract(63, 62, arg2) ^ Extract(63, 62, arg2)) == 0)
#         state.constraints.append(
#             Extract(62, 0, arg2)+Extract(62, 0, arg1) > 9223372036854775807)
#         overflow_check_flag = 'overflow_check_flag ' + \
#             str(result)
#         state.key_import_func_visited.append(
#             overflow_check_flag)

# after i32.mul:
# if self.lasers == ['overflow'] and ('loc' in str(arg1) or 'loc' in str(arg2)):
#     # print(self.instr_name, arg1, arg2, result)
#     if is_bv_value(arg1) and not is_bv_value(arg2):
#         if 'load' in str(arg2):
#             state.constraints.append(arg2 > 0)
#         state.constraints.append(arg1.as_signed_long() > 0)
#         state.constraints.append(
#             simplify(Extract(31, 0, ZeroExt(32, arg2)*ZeroExt(32, arg1)) / arg1) != arg2)
#         overflow_check_flag = 'overflow_check_flag ' + \
#             str(result)
#         state.key_import_func_visited.append(
#             overflow_check_flag)
#     elif is_bv_value(arg2) and not is_bv_value(arg1):
#         if 'load' in str(arg1):
#             state.constraints.append(arg1 > 0)
#         state.constraints.append(arg2.as_signed_long() > 0)
#         state.constraints.append(
#             simplify(Extract(31, 0, ZeroExt(32, arg2)*ZeroExt(32, arg1)) / arg2) != arg1)
#         overflow_check_flag = 'overflow_check_flag ' + \
#             str(result)
#         state.key_import_func_visited.append(
#             overflow_check_flag)
#     else:
#         state.constraints.append(
#             simplify(Extract(31, 0, ZeroExt(32, arg2)*ZeroExt(32, arg1)) / arg2) != arg1)
#         overflow_check_flag = 'overflow_check_flag ' + \
#             str(result)
#         state.key_import_func_visited.append(
#             overflow_check_flag)

# after i64.mul:
# if self.lasers == ['overflow'] and ('loc' in str(arg1) or 'loc' in str(arg2)):
#     # print(self.instr_name, arg1, arg2, result)
#     if is_bv_value(arg1) and not is_bv_value(arg2):
#         if 'load' in str(arg2):
#             state.constraints.append(arg2 > 0)
#         state.constraints.append(arg1.as_signed_long() > 0)
#         state.constraints.append(
#             simplify(Extract(63, 0, ZeroExt(64, arg2)*ZeroExt(64, arg1)) / arg1) != arg2)
#         overflow_check_flag = 'overflow_check_flag ' + \
#             str(result)
#         state.key_import_func_visited.append(
#             overflow_check_flag)
#     elif is_bv_value(arg2) and not is_bv_value(arg1):
#         if 'load' in str(arg1):
#             state.constraints.append(arg1 > 0)
#         state.constraints.append(arg2.as_signed_long() > 0)
#         state.constraints.append(
#             simplify(Extract(63, 0, ZeroExt(64, arg2)*ZeroExt(64, arg1)) / arg2) != arg1)
#         overflow_check_flag = 'overflow_check_flag ' + \
#             str(result)
#         state.key_import_func_visited.append(
#             overflow_check_flag)
#     else:
#         state.constraints.append(
#             simplify(Extract(63, 0, ZeroExt(63, arg2)*ZeroExt(64, arg1)) / arg2) != arg1)
#         overflow_check_flag = 'overflow_check_flag ' + \
#             str(result)
#         state.key_import_func_visited.append(
#             overflow_check_flag)


# ------------------------------------------------
# original code (for rollback check)
# after i32.rem_u:
# if self.quick['roll_back']:
#     state.symbolic_stack.append(result)
#     # calculating time is not what we need
#     if 'current_time' in str(arg2) and is_bv_value(arg1) and \
#             arg1.as_long() in [60, 3600, 86400]:
#         return False
#     elif is_bv_value(arg1) and is_bv_value(arg2):
#         return False

#     state.key_import_func_visited.append(result)
#     state_tmp_list = [None, None]
#     state_tmp_list[1] = copy.deepcopy(state)

#     current_result = copy.deepcopy(state_tmp_list)
#     self.result.append(current_result)

#     # remove 'roll_back' for quick finish
#     self.lasers.remove('roll_back')

#     return True

# after i64.rem_u:
# if self.quick['roll_back']:
#     state.symbolic_stack.append(result)
#     # calculating time is not what we need
#     if 'current_time' in str(arg2) and is_bv_value(arg1) and \
#             arg1.as_long() in [60, 3600, 86400]:
#         return False
#     elif is_bv_value(arg1) and is_bv_value(arg2):
#         return False

#     state.key_import_func_visited.append(result)
#     state_tmp_list = [None, None]
#     state_tmp_list[1] = copy.deepcopy(state)

#     current_result = copy.deepcopy(state_tmp_list)
#     self.result.append(current_result)

#     # remove 'roll_back' for quick finish
#     self.lasers.remove('roll_back')

#     return True<|MERGE_RESOLUTION|>--- conflicted
+++ resolved
@@ -16,126 +16,6 @@
     'f64': Float64
 }
 
-<<<<<<< HEAD
-# TODO overflow check in this function?
-
-def do_emulate_arithmetic_int_instruction(instr, state):
-    instr_type = instr.name[:3]
-    
-    if '.clz' in instr.name or '.ctz' in instr.name:
-        # wasm documentation says:
-        # This instruction is fully defined when all bits are zero; it returns the number of bits in the operand type.
-        state.symbolic_stack.pop()
-        state.symbolic_stack.append(BitVecVal(helper_map[instr_type], helper_map[instr_type]))
-    elif '.popcnt' in instr.name:
-        # wasm documentation says:
-        # This instruction is fully defined when all bits are zero; it returns 0.
-        state.symbolic_stack.pop()
-        state.symbolic_stack.append(BitVecVal(0, helper_map[instr_type]))
-    else:
-        arg1, arg2 = state.symbolic_stack.pop(), state.symbolic_stack.pop()
-
-        # arg1 and arg2 could be BitVecRef, BitVecValRef and BoolRef
-        if is_bool(arg1):
-            arg1 = BitVec(str(arg1), helper_map[instr_type])
-            logging.warning(
-                "[!] In `ArithmeticInstructions.py`, arg1 is BoolRef, translated to BitVec which may lead to some information loss")
-        if is_bool(arg2):
-            arg2 = BitVec(str(arg2), helper_map[instr_type])
-            logging.warning(
-                "[!] In `ArithmeticInstructions.py`, arg2 is BoolRef, translated to BitVec which may lead to some information loss")
-
-        assert arg1.size(
-        ) == helper_map[instr_type], f"in arithmetic instruction, arg1 size is {arg1.size()} instead of {helper_map[instr_type]}"
-        assert arg2.size(
-        ) == helper_map[instr_type], f"in arithmetic instruction, arg2 size is {arg2.size()} instead of {helper_map[instr_type]}"
-
-        if '.sub' in instr.name:
-            result = simplify(arg2 - arg1)
-        elif '.add' in instr.name:
-            result = simplify(arg2 + arg1)
-        elif '.mul' in instr.name:
-            result = simplify(arg2 * arg1)
-        elif '.div_s' in instr.name:
-            result = simplify(arg2 / arg1)
-        elif '.div_u' in instr.name:
-            result = simplify(UDiv(arg2, arg1))
-        elif '.rem_s' in instr.name:
-            result = simplify(SRem(arg2, arg1))
-        elif '.rem_u' in instr.name:
-            result = simplify(URem(arg2, arg1))
-        else:
-            raise UnsupportInstructionError
-
-        state.symbolic_stack.append(result)
-
-    return False
-
-def do_emulate_arithmetic_float_instruction(instr, state):
-    # TODO need to be clarified
-    # wasm default rounding rules
-    rm = RNE()
-
-    instr_type = instr.name[:3]
-
-    two_arguments_instrs = ['add', 'sub', 'mul', 'div', 'min', 'max', 'copysign']
-    one_argument_instrs = ['sqrt', 'floor', 'ceil', 'trunc', 'nearest', 'abs', 'neg']
-
-    # add instr_type before each instr
-    two_arguments_instrs = [str(instr_type + '.' + i) for i in two_arguments_instrs]
-    one_argument_instrs = [str(instr_type + '.' + i) for i in one_argument_instrs]
-
-    # pop two elements
-    if instr.name in two_arguments_instrs:
-        arg1, arg2 = state.symbolic_stack.pop(), state.symbolic_stack.pop()
-
-        assert arg1.ebits() == helper_map[instr_type][0] and arg1.sbits(
-        ) == helper_map[instr_type][1], 'In do_emulate_arithmetic_float_instruction, arg1 type mismatch'
-        assert arg2.ebits() == helper_map[instr_type][0] and arg2.sbits(
-        ) == helper_map[instr_type][1], 'In do_emulate_arithmetic_float_instruction, arg2 type mismatch'
-
-        if '.add' in instr.name:
-            result = simplify(fpAdd(rm, arg2, arg1))
-        elif '.sub' in instr.name:
-            result = simplify(fpSub(rm, arg2, arg1))
-        elif '.mul' in instr.name:
-            result = simplify(fpMul(rm, arg2, arg1))
-        elif '.div' in instr.name:
-            result = simplify(fpDiv(rm, arg2, arg1))
-        elif '.min' in instr.name:
-            result = simplify(fpMin(arg2, arg1))
-        elif '.max' in instr.name:
-            result = simplify(fpMax(arg2, arg1))
-        elif '.copysign' in instr.name == 'f32.copysign':
-            # extract arg2's sign to overwrite arg1's sign
-            if arg2.isPositive() ^ arg1.isPositive():
-                result = simplify(fpNeg(arg1))
-
-        state.symbolic_stack.append(result)
-    # pop one element
-    elif instr.name in one_argument_instrs:
-        arg1 = state.symbolic_stack.pop()
-
-        assert arg1.ebits() == helper_map[instr_type][0] and arg1.sbits(
-        ) == helper_map[instr_type][1], 'In do_emulate_arithmetic_float_instruction, arg1 type mismatch'
-
-        if '.sqrt' in instr.name:
-            result = simplify(fpSqrt(rm, arg1))
-        elif '.floor' in instr.name:
-            # round toward negative
-            rm = RTN()
-            result = simplify(fpFPToFP(rm, arg1, float_helper_map[instr_type]()))
-        elif '.ceil' in instr.name:
-            # round toward positive
-            rm = RTP()
-            result = simplify(fpFPToFP(rm, arg1, float_helper_map[instr_type]()))
-        elif '.trunc' in instr.name:
-            # round toward zero
-            rm = RTZ()
-            result = simplify(fpFPToFP(rm, arg1, float_helper_map[instr_type]()))
-        elif '.nearest' in instr.name:
-            # round to integeral ties to even
-=======
 class ArithmeticInstructions:
     def __init__(self, instr_name, instr_operand, _):
         self.instr_name = instr_name
@@ -198,7 +78,6 @@
         def do_emulate_arithmetic_float_instruction(instr, state):
             # TODO need to be clarified
             # wasm default rounding rules
->>>>>>> ba2786d2
             rm = RNE()
 
             instr_type = self.instr_name[:3]
